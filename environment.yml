name: queens
channels:
  - defaults
  - conda-forge
dependencies:
<<<<<<< HEAD
###### use requirements without version fixed specifier where possible ######
  - python==3.10
=======
  - python==3.8
# to ensure that performance optimized backends are used,
# the following packages are installed from conda
# for example BLAS libraries like Intel MKL for numpy
>>>>>>> 38a3221f
  - cython==0.29.30
  - numpy==1.21.5
  - scipy==1.10.0
  - numba==0.55.1
  - scikit-learn==1.1.1
  - pandas==1.4.3
# Only install pip-tools via pip itself since
# all other pip dependencies should be managed
# via pip-tools in the requirements.in files
  - pip
  - pip:
      - pip-tools<|MERGE_RESOLUTION|>--- conflicted
+++ resolved
@@ -3,15 +3,10 @@
   - defaults
   - conda-forge
 dependencies:
-<<<<<<< HEAD
-###### use requirements without version fixed specifier where possible ######
   - python==3.10
-=======
-  - python==3.8
 # to ensure that performance optimized backends are used,
 # the following packages are installed from conda
 # for example BLAS libraries like Intel MKL for numpy
->>>>>>> 38a3221f
   - cython==0.29.30
   - numpy==1.21.5
   - scipy==1.10.0
