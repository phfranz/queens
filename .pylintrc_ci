--- conflicted
+++ resolved
@@ -95,14 +95,7 @@
         eval-used,
         broad-exception-caught,
         too-many-lines,
-<<<<<<< HEAD
-        cell-var-from-loop,
-        consider-using-from-import,
-        pointless-string-statement,
-        inconsistent-return-statements,
-=======
         no-name-in-module,
->>>>>>> a7a2a82d
         bare-except,
         bad-staticmethod-argument,
         abstract-method,
