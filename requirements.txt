###### use requirements without version fixed specifier where possible ######
numpy>=1.16.2
scipy>=1.2.1
scikit-learn
docker
arviz
# for database interfacing
pymongo
# for design of experiments
pyDOE
# for Gaussian Processes
gpy
# for sensitivity analysis
SALib>=1.3.3
# for documentation
sphinx
nbsphinx
jupyter
# making fancy plots
matplotlib
seaborn
plotly
# testing framework
pytest>=3.0.0
pytest-codestyle
pytest-cov
pytest-mock
# create mock objects for unit testing
mock
<<<<<<< HEAD
# for code coverage purposes
codecov
coverage
# make ascii-art prints
pyfiglet #check if that if enough, original command: conda install -c conda-forge pyfiglet
=======


>>>>>>> 408cc961
<|MERGE_RESOLUTION|>--- conflicted
+++ resolved
@@ -27,13 +27,5 @@
 pytest-mock
 # create mock objects for unit testing
 mock
-<<<<<<< HEAD
-# for code coverage purposes
-codecov
-coverage
 # make ascii-art prints
-pyfiglet #check if that if enough, original command: conda install -c conda-forge pyfiglet
-=======
-
-
->>>>>>> 408cc961
+pyfiglet #check if that if enough, original command: conda install -c conda-forge pyfiglet