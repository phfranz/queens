import numpy as np
import pickle
import warnings
from pqueens.utils.plot_outputs import plot_pdf
from pqueens.utils.plot_outputs import plot_cdf
from pqueens.utils.plot_outputs import plot_failprob
from pqueens.utils.plot_outputs import plot_icdf
from sklearn.model_selection import GridSearchCV
from sklearn.neighbors import KernelDensity

def process_ouputs(output_data, output_description, input_data=None):
    """ Process output from QUEENS models

    Args:
        output_data (dict):         Dictionary containing model output
        output_descripion (dict):   Dictionary describing desired output quantities
        input_data (np.array):          Array containing model input

    Returns:
        dict:                       Dictionary with processed results
    """
<<<<<<< HEAD
=======
    processed_results = {}
    try:
        processed_results = do_processing(output_data, output_description)
    except:
        print("Could not process results properly")

    # add the actual raw input and output data
    processed_results["raw_output_data"] = output_data
    if input_data is not None:
        processed_results["input_data"] = input_data

    return processed_results

def do_processing(output_data, output_description):
    """ Do actual processing of output

    Args:
        output_data (dict):         Dictionary containing model output
        output_descripion (dict):   Dictionary describing desired output quantities

    Returns:
        dict:                       Dictionary with processed results
    """
>>>>>>> 435f2607
    # do we want confindence intervals
    bayesian = output_description.get('bayesian', False)
    # check if we have the data to support this
    if "post_samples" not in output_data and bayesian is True:
        warnings.warn("Warning: Output data does not contain posterior samples. Not computing confidence intervals")
        bayesian = False

    # do we want plotting
    plot_results = output_description.get('plot_results', False)

    # result interval
    result_interval = output_description.get('result_interval', None)
    # TODO: we get an error below!
    output_data["mean"]=output_data["mean"].astype(np.float)
    if result_interval is None:
        # estimate interval from resutls
        result_interval = estimate_result_interval(output_data)

    # get number of support support points
    num_support_points = output_description.get('num_support_points', 100)
    support_points = np.linspace(result_interval[0], result_interval[1], num_support_points)

    mean_mean = estimate_mean(output_data)
    var_mean = estimate_var(output_data)

    pdf_estimate = estimate_pdf(output_data, support_points, bayesian)
    cdf_estimate = estimate_cdf(output_data, support_points, bayesian)
    icdf_estimate = estimate_icdf(output_data, bayesian)

    if plot_results is True:
        plot_cdf(cdf_estimate, support_points, bayesian)
        plot_pdf(pdf_estimate, support_points, bayesian)
        plot_icdf(icdf_estimate, bayesian)

    processed_results = {}
    processed_results["mean"] = mean_mean
    processed_results["var"] = var_mean
    processed_results["pdf_estimate"] = pdf_estimate
    processed_results["cdf_estimate"] = cdf_estimate
    processed_results["icdf_estimate"] = icdf_estimate

    return processed_results

def write_results(processed_results, path_to_file, file_name):
    """ Write results to pickle file

    Args:
        processed_results (dict):  Dictionary with results
        path_to_file (str):        Path to write resutls to
        file_name (str):           Name of resutl file

    """

    pickle_file = path_to_file + '/' + file_name + ".pickle"

    with open(pickle_file, 'wb') as handle:
        pickle.dump(processed_results, handle, protocol=pickle.HIGHEST_PROTOCOL)


def estimate_result_interval(output_data):
    """ Estimate interval of output data

    Estimate interval of output data and add small margins

    Args:
        output_data (dict):       Dictionary with output data

    Returns:
        list:                     Output interval

    """
    samples = output_data["mean"]
    print(samples)
    min_data = np.amin(samples)
    print(min_data)
    max_data = np.amax(samples)

    interval_length = max_data - min_data
    my_min = min_data - interval_length/6
    my_max = max_data + interval_length/6

    return [my_min, my_max]

def estimate_mean(output_data):
    """ Estimate mean based on standard unbiased estimator

    Args:
        output_data (dict):       Dictionary with output data

    Returns:
        float                     Unbiased mean estimate

    """
    samples = output_data["mean"]
    return np.mean(samples)

def estimate_var(output_data):
    """ Estimate variance based on standard unbiased estimator

    Args:
        output_data (dict):       Dictionary with output data

    Returns:
        float                     Unbiased variance estimate

    """
    samples = output_data["mean"]
    return np.var(samples)

def estimate_cdf(output_data, support_points, bayesian):
    """ Compute estimate of CDF based on provided sampling data

    Args:
        output_data (dict):         Dictionary with output data
        support_points (np.array):  Points where to evaluate cdf
        bayesian (bool):            Compute confindence intervals etc.

    Returns:
        cdf:                        Dictionary with cdf estimates

    """

    cdf = {}
    cdf["x"] = support_points
    if bayesian is False:
        raw_data = output_data["mean"]
        size_data = raw_data.size
        cdf_values = []
        for i in support_points:
            # all the values in raw data less than the ith value in x_values
            temp = raw_data[raw_data <= i]
            # fraction of that value with respect to the size of the x_values
            value = temp.size / size_data
            cdf_values.append(value)
        cdf["mean"] = cdf_values
    else:
        raw_data = output_data["post_samples"]
        size_data = len(support_points)
        num_realizations = raw_data.shape[1]
        cdf_values = np.zeros((num_realizations, len(support_points)))
        for i in range(num_realizations):
            data = raw_data[:, i]
            for j, point in enumerate(support_points):
                # all the values in raw data less than the ith value in x_values
                temp = data[data <= point]
                # fraction of that value with respect to the size of the x_values
                value = temp.size / size_data
                cdf_values[i, j] = value

        cdf["post_samples"] = cdf_values
        # now we compute mean, median cumulative distribution function
        cdf["mean"] = np.mean(cdf_values, axis=0)
        cdf["median"] = np.median(cdf_values, axis=0)
        cdf["q5"] = np.percentile(cdf_values, 5, axis=0)
        cdf["q95"] = np.percentile(cdf_values, 95, axis=0)

    return cdf

def estimate_icdf(output_data, bayesian):
    """ Compute estimate of inverse CDF based on provided sampling data

    Args:
        output_data (dict):         Dictionary with output data
        bayesian (bool):            Compute confindence intervals etc.

    Returns:
        icdf:                        Dictionary with icdf estimates

    """
    my_percentiles = 100*np.linspace(0+1/1000, 1-1/1000, 999)
    icdf = {}
    icdf["x"] = my_percentiles
    if bayesian is False:
        samples = output_data["mean"]
        icdf_values = np.zeros_like(my_percentiles)
        for i, percentile in enumerate(my_percentiles):
            icdf_values[i] = np.percentile(samples, percentile, axis=0)
        icdf["mean"] = icdf_values
    else:
        raw_data = output_data["post_samples"]
        num_realizations = raw_data.shape[1]
        icdf_values = np.zeros((len(my_percentiles), num_realizations))
        for i, point in enumerate(my_percentiles):
            icdf_values[i, :] = np.percentile(raw_data, point, axis=0)


        icdf["post_samples"] = icdf_values
        # now we compute mean, median cumulative distribution function
        icdf["mean"] = np.mean(icdf_values, axis=1)
        icdf["median"] = np.median(icdf_values, axis=1)
        icdf["q5"] = np.percentile(icdf_values, 5, axis=1)
        icdf["q95"] = np.percentile(icdf_values, 95, axis=1)

    return icdf


def estimate_failprob(output_data, failure_thesholds, bayesian):
    """ Compute estimate of failure probability plot based on passed data

    Args:
        output_data (dict):            Dictionary with output data
        failure_thesholds (np.array):  Failure thresholds for which to evaluate
                                       failure probability
        bayesian (bool):               Compute confindence intervals etc.

    Returns:
        icdf:                        Dictionary with icdf estimates

    """
    raise NotImplementedError

def estimate_pdf(output_data, support_points, bayesian):
    """ Compute estimate of PDF based on provided sampling data

    Args:
        output_data (dict):         Dictionary with output data
        support_points (np.array):  Points where to evaluate pdf
        bayesian (bool):            Compute confindence intervals etc.

    Returns:
        pdf:                        Dictionary with pdf estimates

    """
    pdf = {}
    pdf["x"] = support_points
    if bayesian is False:
        samples = output_data["mean"]
        min_samples = np.amin(samples)
        max_samples = np.amax(samples)
        bandwidth = estimate_bandwidth_for_kde(samples, min_samples, max_samples)
        pdf["mean"] = perform_kde(samples, bandwidth, support_points)
    else:
        min_samples = np.amin(support_points)
        max_samples = np.amax(support_points)
        mean_samples = output_data["mean"]
        # estimate kernel bandwidth only once
        bandwidth = estimate_bandwidth_for_kde(mean_samples,
                                               min_samples,
                                               max_samples)
        raw_data = output_data["post_samples"]
        num_realizations = raw_data.shape[1]
        pdf_values = np.zeros((num_realizations, len(support_points)))
        for i in range(num_realizations):
            data = raw_data[:, i]
            pdf_values[i, :] = perform_kde(data, bandwidth, support_points)

        pdf["post_samples"] = pdf_values
        # now we compute mean, median probability density function
        pdf["mean"] = np.mean(pdf_values, axis=0)
        pdf["median"] = np.median(pdf_values, axis=0)
        pdf["q5"] = np.percentile(pdf_values, 5, axis=0)
        pdf["q95"] = np.percentile(pdf_values, 95, axis=0)

    return pdf

def estimate_bandwidth_for_kde(samples, min_samples, max_samples):
    """ Estimate optimal bandwidth for kde of pdf

    Args:
        samples (np.array):  samples for which to estimate pdf
        min_samples (float): smallest value
        max_samples (float): largest value
    Returns:
        float: estimate for optimal kernel_bandwidth
    """
    kernel_bandwidth = 0
    kernel_bandwidth_upper_bound = (max_samples-min_samples)/2.0
    kernel_bandwidth_lower_bound = (max_samples-min_samples)/20.0

    # do 20-fold cross validaton unless we have fewer samples
    num_cv = min(samples.shape[0], 20)
    # cross-validation
    grid = GridSearchCV(KernelDensity(), {'bandwidth': \
        np.linspace(kernel_bandwidth_lower_bound,
                    kernel_bandwidth_upper_bound,
                    40)}, cv=num_cv)

    grid.fit(samples.reshape(-1, 1))
    kernel_bandwidth = grid.best_params_['bandwidth']

    return kernel_bandwidth

def perform_kde(samples, kernel_bandwidth, support_points):
    """ Estimate pdf using kernel density estimation

    Args:
        samples (np.array):         samples for which to estimate pdf
        kernel_bandwidth (float):   kernel width to use in kde
        support_points (np.array):  points where to evaluate pdf
    Returns:
        np.array:                   pdf_estimate at support points
    """

    kde = KernelDensity(kernel='gaussian', bandwidth=\
        kernel_bandwidth).fit(samples.reshape(-1, 1))

    y_density = np.exp(kde.score_samples(support_points.reshape(-1, 1)))
    return y_density<|MERGE_RESOLUTION|>--- conflicted
+++ resolved
@@ -19,8 +19,6 @@
     Returns:
         dict:                       Dictionary with processed results
     """
-<<<<<<< HEAD
-=======
     processed_results = {}
     try:
         processed_results = do_processing(output_data, output_description)
@@ -44,7 +42,6 @@
     Returns:
         dict:                       Dictionary with processed results
     """
->>>>>>> 435f2607
     # do we want confindence intervals
     bayesian = output_description.get('bayesian', False)
     # check if we have the data to support this
