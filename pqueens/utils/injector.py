--- conflicted
+++ resolved
@@ -3,6 +3,8 @@
 The module supplies functions to inject parameter values into a template
 text file.
 """
+
+from pathlib import Path
 
 from jinja2 import Template
 
@@ -25,7 +27,7 @@
     Args:
         params (dict):          Dict with parameters to inject
         template (str):         Template file as string
-        output_file (str):      Name of output file with injected parameters
+        output_file (str, Path):      Name of output file with injected parameters
     """
     Path(output_file).write_text(Template(template).render(**params), encoding='utf-8')
 
@@ -34,14 +36,9 @@
     """Function to insert parameters into file templates.
 
     Args:
-        params (dict):          Dict with parameters to inject
-        file_template (Path):    File name including path to template
-        output_file (Path):      Name of output file with injected parameters
+        params (dict):              Dict with parameters to inject
+        file_template (str, Path):  File name including path to template
+        output_file (str, Path):    Name of output file with injected parameters
     """
-<<<<<<< HEAD
     template = read_file(file_template)
-    inject_in_template(params, template, output_file)
-=======
-    template = Template(file_template.read_text(encoding='utf-8'))
-    output_file.write_text(template.render(**params), encoding='utf-8')
->>>>>>> f1f79805
+    inject_in_template(params, template, output_file)