--- conflicted
+++ resolved
@@ -58,17 +58,13 @@
 
     with DB_module.database as db:
 
-<<<<<<< HEAD
         print(db)
-=======
         pre_processer = from_config_create_external_geometry(options, 'pre_processing')
         if pre_processer:
             pre_processer.main_run()
             pre_processer.write_random_fields_to_dat()
 
         parameters_module.from_config_create_parameters(options, pre_processer)
-
->>>>>>> 29168278
         # build iterator
         my_iterator = from_config_create_iterator(options)
 
