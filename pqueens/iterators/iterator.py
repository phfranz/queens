--- conflicted
+++ resolved
@@ -42,17 +42,12 @@
         from .data_iterator import DataIterator
         from .lhs_iterator import LHSIterator
         from .lhs_iterator_mf import MF_LHSIterator
-<<<<<<< HEAD
-        from .data_iterator import DataIterator
-        from .bmfmc_iterator import BmfmcIterator
-=======
         from .metropolis_hastings_iterator import MetropolisHastingsIterator
         from .monte_carlo_iterator import MonteCarloIterator
         from .morris_salib_wrapper_iterator import MorrisSALibIterator
         from pqueens.iterators.optimization_iterator import OptimizationIterator
         from .saltelli_iterator import SaltelliIterator
         from .saltelli_salib_wrapper_iterator import SaltelliSALibIterator
->>>>>>> 931d9fd7
 
         method_dict = {'bayesian_optimization': BayesOptIterator,
                        'lhs': LHSIterator,
@@ -62,17 +57,11 @@
                        'optimization' : OptimizationIterator,
                        'read_data_from_file': DataIterator,
                        'sa_morris_salib': MorrisSALibIterator,
-<<<<<<< HEAD
                        'sa_saltelli' : SaltelliIterator,
                        'sa_saltelli_salib' : SaltelliSALibIterator,
                        'bayesian_optimization' : BayesOptIterator,
                        'bmfmc' : BmfmcIterator,
                        'read_data_from_file' : DataIterator}
-=======
-                       'sa_saltelli': SaltelliIterator,
-                       'sa_saltelli_salib': SaltelliSALibIterator}
->>>>>>> 931d9fd7
-
         if iterator_name is None:
             method_name = config['method']['method_name']
             iterator_class = method_dict[method_name]
