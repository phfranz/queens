"""Test for baci LM iterator."""

import logging
from pathlib import Path

import numpy as np
import pandas as pd
import plotly.express as px
import pytest

from pqueens.distributions.free import FreeVariable
from pqueens.iterators.baci_lm_iterator import BaciLMIterator
from pqueens.models.simulation_model import SimulationModel
from pqueens.parameters.parameters import Parameters

_logger = logging.getLogger(__name__)


@pytest.fixture(scope='module', params=['method'])
def iterator_name_cases(request):
    """TODO_doc."""
    return request.param


@pytest.fixture(scope='module', params=[None, 'dummy_model'])
def model_cases(request):
    """TODO_doc."""
    return request.param


@pytest.fixture(scope='module', params=['grad', 'res', 'not_valid'])
def fix_update_reg(request):
    """TODO_doc."""
    return request.param


@pytest.fixture(scope='module', params=[1e-6, 1e0])
def fix_tolerance(request):
    """TODO_doc."""
    return request.param


@pytest.fixture()
def default_baci_lm_iterator():
    """TODO_doc."""
    parameters = Parameters(x1=FreeVariable(1), x2=FreeVariable(1))
    model = SimulationModel(interface="interface")

    my_baci_lm_iterator = BaciLMIterator(
        model=model,
        global_settings={'output_dir': 'dummy_output', 'experiment_name': 'OptimizeLM'},
        parameters=parameters,
        result_description={'write_results': True, 'plot_results': True},
        initial_guess=[0.1, 0.2],
        jac_rel_step=1e-05,
        jac_abs_step=0.001,
        init_reg=1.0,
        update_reg='grad',
        convergence_tolerance=1e-06,
        max_feval=99,
    )

    return my_baci_lm_iterator


@pytest.fixture(scope='module', params=[True, False])
def fix_true_false_param(request):
    """TODO_doc."""
    return request.param


@pytest.fixture(scope='module')
def fix_plotly_fig():
    """TODO_doc."""
    data = pd.DataFrame({'x': [1.0, 2.0], 'y': [1.1, 2.1], 'z': [1.2, 2.2]})
    fig = px.line_3d(
        data,
        x='x',
        y='y',
        z='z',
    )
    return fig


def test_init():
    """TODO_doc."""
    global_settings = {'output_dir': 'dummyoutput', 'experiment_name': 'dummy_exp_name'}
    initial_guess = np.array([1, 2.2])
    bounds = np.array([[0.0, 1.0], [1.0, 2.0]])
    jac_rel_step = 1e-3
    jac_abs_step = 1e-2
    init_reg = 1.0
    update_reg = 'grad'
    tolerance = 1e-8
    max_feval = 99
    model = 'dummy_model'
    result_description = (True,)
    verbose_output = (True,)

    my_baci_lm_iterator = BaciLMIterator(
        model=model,
        global_settings=global_settings,
        parameters="dummy_parameters",
        result_description=result_description,
        initial_guess=initial_guess,
        bounds=bounds,
        jac_rel_step=jac_rel_step,
        jac_abs_step=jac_abs_step,
        init_reg=init_reg,
        update_reg=update_reg,
        convergence_tolerance=tolerance,
        max_feval=max_feval,
        verbose_output=verbose_output,
    )

    np.testing.assert_equal(my_baci_lm_iterator.initial_guess, initial_guess)
    np.testing.assert_equal(my_baci_lm_iterator.param_current, initial_guess)
    assert my_baci_lm_iterator.model == model
    assert my_baci_lm_iterator.global_settings == global_settings
    assert my_baci_lm_iterator.jac_rel_step == jac_rel_step
    assert my_baci_lm_iterator.max_feval == max_feval
    assert my_baci_lm_iterator.result_description == result_description
    assert my_baci_lm_iterator.jac_abs_step == jac_abs_step
    assert my_baci_lm_iterator.reg_param == init_reg
    assert my_baci_lm_iterator.update_reg == update_reg
    assert my_baci_lm_iterator.verbose_output == verbose_output


<<<<<<< HEAD
def test_from_config_create_iterator(mocker, iterator_name_cases, model_cases):
    """TODO_doc."""
    config = {
        'method': OrderedDict(
            [
                ('type', 'baci_lm'),
                ('model_name', 'model'),
                ('jac_method', '2-point'),
                ('jac_rel_step', 1e-05),
                ('jac_abs_step', 0.001),
                ('max_feval', 99),
                ('init_reg', 1.0),
                ('update_reg', 'grad'),
                ('convergence_tolerance', 1e-06),
                ('initial_guess', [0.1, 0.2]),
                (
                    'result_description',
                    OrderedDict([('write_results', True), ('plot_results', True)]),
                ),
            ]
        ),
        'model': OrderedDict(
            [
                ('type', 'simulation_model'),
                ('interface_name', 'interface'),
                ('parameters', 'parameters'),
            ]
        ),
        'input_file': 'input_path',
        'global_settings': {
            'output_dir': 'output_path',
            'experiment_name': 'experimentname',
        },
    }

    mp = mocker.patch(
        'pqueens.models.simulation_model.SimulationModel.from_config_create_model',
        return_value='dummy_model',
    )

    mockinit = mocker.patch(
        'pqueens.iterators.baci_lm_iterator.BaciLMIterator.__init__', return_value=None
    )

    BaciLMIterator.from_config_create_iterator(
        config, iterator_name=iterator_name_cases, model=model_cases
    )
    if model_cases is None:
        mp.assert_called_once_with('model', config)

    mockinit.assert_called_once()

    callargs = mockinit.call_args[1]

    assert callargs['global_settings'] == {
        'output_dir': 'output_path',
        'experiment_name': 'experimentname',
    }
    # assert_called_once_with not possible because we need numpy array comparison
    np.testing.assert_equal(callargs['initial_guess'], np.array([0.1, 0.2]))
    assert callargs['jac_rel_step'] == 1e-05
    assert callargs['jac_abs_step'] == 0.001
    assert callargs['init_reg'] == 1.0
    assert callargs['update_reg'] == 'grad'
    assert callargs['convergence_tolerance'] == 1e-06
    assert callargs['max_feval'] == 99
    assert callargs['model'] == 'dummy_model'
    assert callargs['result_description'] == OrderedDict(
        [('write_results', True), ('plot_results', True)]
    )
    assert callargs.get('verbose_output') is None


=======
>>>>>>> 50cf988e
def test_model_evaluate(default_baci_lm_iterator, mocker):
    """TODO_doc."""
    mp = mocker.patch('pqueens.models.simulation_model.SimulationModel.evaluate', return_value=None)
    default_baci_lm_iterator.model.evaluate(None)
    mp.assert_called_once()


def test_residual(default_baci_lm_iterator, fix_true_false_param, mocker):
    """TODO_doc."""
    mocker.patch(
        'pqueens.iterators.baci_lm_iterator.BaciLMIterator.get_positions_raw_2pointperturb',
        return_value=[np.array([[1.0, 2.2], [1.00101, 2.2], [1.0, 2.201022]]), 1],
    )

    m2 = mocker.patch(
        'pqueens.models.simulation_model.SimulationModel.evaluate',
        return_value=None,
    )

    default_baci_lm_iterator.model.response = {'mean': np.array([[3.0, 4.2], [99.9, 99.9]])}

    _, result = default_baci_lm_iterator.jacobian_and_residual(np.array([1.0, 2.2]))

    np.testing.assert_equal(result, np.array([3.0, 4.2]))
    m2.assert_called_once()


def test_jacobian(default_baci_lm_iterator, fix_true_false_param, mocker):
    """TODO_doc."""
    mocker.patch(
        'pqueens.iterators.baci_lm_iterator.BaciLMIterator.get_positions_raw_2pointperturb',
        return_value=[
            np.array([[1.0, 2.2], [1.00101, 2.2], [1.0, 2.201022]]),
            np.array([0.00101, 0.201022]),
        ],
    )

    m3 = mocker.patch(
        'pqueens.models.simulation_model.SimulationModel.evaluate',
        return_value=None,
    )

    default_baci_lm_iterator.model.response = {'mean': np.array([[3.0, 4.2], [99.9, 99.9]])}

    m5 = mocker.patch(
        'pqueens.iterators.baci_lm_iterator.fd_jacobian',
        return_value=np.array([[1.0, 0.0], [0.0, 1.0]]),
    )

    jacobian, _ = default_baci_lm_iterator.jacobian_and_residual(np.array([1.0, 2.2]))

    m3.assert_called_once()

    m5.assert_called_once()

    np.testing.assert_equal(jacobian, np.array([[1.0, 0.0], [0.0, 1.0]]))

    if fix_true_false_param:
        with pytest.raises(ValueError):
            m5.return_value = np.array([[1.1, 2.2]])
            default_baci_lm_iterator.jacobian_and_residual(np.array([0.1]))


def test_pre_run(mocker, fix_true_false_param, default_baci_lm_iterator):
    """TODO_doc."""
    default_baci_lm_iterator.result_description['write_results'] = fix_true_false_param

    mock_pandas_dataframe_to_csv = mocker.patch('pandas.core.generic.NDFrame.to_csv')
    default_baci_lm_iterator.pre_run()
    if fix_true_false_param:
        mock_pandas_dataframe_to_csv.assert_called_once_with(
            Path('dummy_output', 'OptimizeLM' + '.csv'), mode='w', sep='\t', index=None
        )
    else:
        assert not mock_pandas_dataframe_to_csv.called
        default_baci_lm_iterator.result_description = None
        default_baci_lm_iterator.pre_run()


def test_core_run(default_baci_lm_iterator, mocker, fix_update_reg, fix_tolerance):
    """TODO_doc."""
    m1 = mocker.patch(
        'pqueens.iterators.baci_lm_iterator.BaciLMIterator.jacobian_and_residual',
        return_value=(np.array([[1.0, 2.0], [0.0, 1.0]]), np.array([0.1, 0.01])),
    )

    m3 = mocker.patch('pqueens.iterators.baci_lm_iterator.BaciLMIterator.printstep')
    default_baci_lm_iterator.update_reg = fix_update_reg
    default_baci_lm_iterator.max_feval = 2
    default_baci_lm_iterator.tolerance = fix_tolerance

    if fix_update_reg not in ['grad', 'res']:
        with pytest.raises(ValueError):
            default_baci_lm_iterator.core_run()
    else:
        default_baci_lm_iterator.core_run()
        if fix_tolerance == 1.0:
            assert m1.call_count == 1
            assert m3.call_count == 1
        else:
            assert m1.call_count == 3
            assert m3.call_count == 3
            np.testing.assert_almost_equal(
                default_baci_lm_iterator.param_current, np.array([-0.00875, 0.15875]), 8
            )
            np.testing.assert_almost_equal(
                default_baci_lm_iterator.param_opt, np.array([0.1, 0.2]), 8
            )


def test_post_run_2param(mocker, fix_true_false_param, default_baci_lm_iterator, fix_plotly_fig):
    """TODO_doc."""
    default_baci_lm_iterator.solution = np.array([1.1, 2.2])
    default_baci_lm_iterator.iter_opt = 3

    pdata = pd.DataFrame({'params': ['[1.0e3 2.0e-2]', '[1.1 2.1]'], 'resnorm': [1.2, 2.2]})
    checkdata = pd.DataFrame({'resnorm': [1.2, 2.2], 'x1': [1000.0, 1.1], 'x2': [0.02, 2.1]})

    default_baci_lm_iterator.result_description['plot_results'] = fix_true_false_param
    m1 = mocker.patch('pandas.read_csv', return_value=pdata)
    m2 = mocker.patch('plotly.express.line_3d', return_value=fix_plotly_fig)
    m3 = mocker.patch('plotly.basedatatypes.BaseFigure.update_traces', return_value=None)
    m4 = mocker.patch('plotly.basedatatypes.BaseFigure.write_html', return_value=None)

    default_baci_lm_iterator.post_run()

    if fix_true_false_param:
        m1.assert_called_once_with(Path('dummy_output', 'OptimizeLM' + '.csv'), sep='\t')
        callargs = m2.call_args
        pd.testing.assert_frame_equal(callargs[0][0], checkdata)
        assert callargs[1]['x'] == 'x1'
        assert callargs[1]['y'] == 'x2'
        assert callargs[1]['z'] == 'resnorm'
        assert callargs[1]['hover_data'] == [
            'iter',
            'resnorm',
            'gradnorm',
            'delta_params',
            'mu',
            'x1',
            'x2',
        ]
        m4.assert_called_once_with(Path('dummy_output', 'OptimizeLM' + '.html'))
        m2.assert_called_once()

    else:
        default_baci_lm_iterator.result_description = None
        default_baci_lm_iterator.post_run()
        m1.assert_not_called()
        m2.assert_not_called()
        m3.assert_not_called()
        m4.assert_not_called()


def test_post_run_1param(mocker, default_baci_lm_iterator, fix_plotly_fig):
    """TODO_doc."""
    default_baci_lm_iterator.solution = np.array([1.1, 2.2])
    default_baci_lm_iterator.iter_opt = 3

    pdata = pd.DataFrame({'params': ['[1.0e3]', '[1.1]'], 'resnorm': [1.2, 2.2]})
    mocker.patch('pandas.read_csv', return_value=pdata)
    mocker.patch('plotly.basedatatypes.BaseFigure.update_traces', return_value=None)
    m4 = mocker.patch('plotly.basedatatypes.BaseFigure.write_html', return_value=None)
    m6 = mocker.patch('plotly.express.line', return_value=fix_plotly_fig)

    checkdata = pd.DataFrame({'resnorm': [1.2, 2.2], 'x1': [1000.0, 1.1]})

    default_baci_lm_iterator.post_run()
    callargs = m6.call_args
    pd.testing.assert_frame_equal(callargs[0][0], checkdata)
    assert callargs[1]['x'] == 'x1'
    assert callargs[1]['y'] == 'resnorm'
    assert callargs[1]['hover_data'] == [
        'iter',
        'resnorm',
        'gradnorm',
        'delta_params',
        'mu',
        'x1',
    ]
    m4.assert_called_once_with(Path('dummy_output', 'OptimizeLM' + '.html'))
    m6.assert_called_once()


def test_post_run_3param(mocker, default_baci_lm_iterator, caplog):
    """Test post run functionality."""
    default_baci_lm_iterator.solution = np.array([1.1, 2.2])
    default_baci_lm_iterator.iter_opt = 3

    mocker.patch('plotly.basedatatypes.BaseFigure.update_traces', return_value=None)
    m4 = mocker.patch('plotly.basedatatypes.BaseFigure.write_html', return_value=None)
    pdata = pd.DataFrame({'params': ['[1.0e3 2.0e-2 3.]', '[1.1 2.1 3.1]'], 'resnorm': [1.2, 2.2]})
    mocker.patch('pandas.read_csv', return_value=pdata)

    parameters = Parameters(x1=FreeVariable(1), x2=FreeVariable(1), x3=FreeVariable(1))
    default_baci_lm_iterator.parameters = parameters

    with caplog.at_level(logging.WARNING):
        default_baci_lm_iterator.post_run()

    expected_warning = (
        "write_results for more than 2 parameters not implemented, "
        "because we are limited to 3 dimensions. "
        "You have: 3. Plotting is skipped."
    )
    assert expected_warning in caplog.text

    m4.assert_not_called()


def test_post_run_0param(mocker, default_baci_lm_iterator, fix_plotly_fig):
    """TODO_doc."""
    default_baci_lm_iterator.solution = np.array([1.1, 2.2])
    default_baci_lm_iterator.iter_opt = 3

    pdata = pd.DataFrame({'params': ['', ''], 'resnorm': [1.2, 2.2]})
    mocker.patch('pandas.read_csv', return_value=pdata)
    with pytest.raises(ValueError):
        default_baci_lm_iterator.post_run()


def test_get_positions_raw_2pointperturb(default_baci_lm_iterator):
    """TODO_doc."""
    x = np.array([1.1, 2.5])
    pos, delta_pos = default_baci_lm_iterator.get_positions_raw_2pointperturb(x)
    np.testing.assert_almost_equal(pos, np.array([[1.1, 2.5], [1.101011, 2.5], [1.1, 2.501025]]), 8)
    np.testing.assert_almost_equal(delta_pos, np.array([[0.001011], [0.001025]]), 8)

    default_baci_lm_iterator.bounds = [[0.0, 0.0], [np.inf, 2.5]]
    default_baci_lm_iterator.havebounds = True
    posb, delta_posb = default_baci_lm_iterator.get_positions_raw_2pointperturb(x)
    np.testing.assert_almost_equal(
        posb, np.array([[1.1, 2.5], [1.101011, 2.5], [1.1, 2.498975]]), 8
    )
    np.testing.assert_almost_equal(delta_posb, np.array([[0.001011], [-0.001025]]), 8)


def test_printstep(mocker, default_baci_lm_iterator, fix_true_false_param):
    """TODO_doc."""
    default_baci_lm_iterator.result_description['write_results'] = fix_true_false_param

    mock_pandas_dataframe_to_csv = mocker.patch('pandas.core.generic.NDFrame.to_csv')
    default_baci_lm_iterator.printstep(5, 1e-3, 1e-4, np.array([10.1, 11.2]))
    if fix_true_false_param:
        mock_pandas_dataframe_to_csv.assert_called_once_with(
            Path('dummy_output/OptimizeLM.csv'),
            header=None,
            float_format="%.8f",
            mode='a',
            sep='\t',
            index=None,
        )

    else:
        assert not mock_pandas_dataframe_to_csv.called
        default_baci_lm_iterator.result_description = None
        default_baci_lm_iterator.printstep(5, 1e-3, 1e-4, np.array([10.1, 11.2]))


def test_checkbounds(mocker, default_baci_lm_iterator, caplog):
    """Test bound checking."""
    default_baci_lm_iterator.bounds = np.array([[0.0, 0.0], [5.0, 2.0]])
    with caplog.at_level(logging.WARNING):
        stepoutside = default_baci_lm_iterator.checkbounds(np.array([1.0, 2.1]), 3)

    assert stepoutside
    assert default_baci_lm_iterator.reg_param == 2.0

    expected_warning = (
        f"WARNING: STEP #{3} IS OUT OF BOUNDS; double reg_param and compute new iteration.\n "
        f"declined step was: {np.array([1.1, 2.3])}"
    )
    assert expected_warning in caplog.text<|MERGE_RESOLUTION|>--- conflicted
+++ resolved
@@ -126,82 +126,6 @@
     assert my_baci_lm_iterator.verbose_output == verbose_output
 
 
-<<<<<<< HEAD
-def test_from_config_create_iterator(mocker, iterator_name_cases, model_cases):
-    """TODO_doc."""
-    config = {
-        'method': OrderedDict(
-            [
-                ('type', 'baci_lm'),
-                ('model_name', 'model'),
-                ('jac_method', '2-point'),
-                ('jac_rel_step', 1e-05),
-                ('jac_abs_step', 0.001),
-                ('max_feval', 99),
-                ('init_reg', 1.0),
-                ('update_reg', 'grad'),
-                ('convergence_tolerance', 1e-06),
-                ('initial_guess', [0.1, 0.2]),
-                (
-                    'result_description',
-                    OrderedDict([('write_results', True), ('plot_results', True)]),
-                ),
-            ]
-        ),
-        'model': OrderedDict(
-            [
-                ('type', 'simulation_model'),
-                ('interface_name', 'interface'),
-                ('parameters', 'parameters'),
-            ]
-        ),
-        'input_file': 'input_path',
-        'global_settings': {
-            'output_dir': 'output_path',
-            'experiment_name': 'experimentname',
-        },
-    }
-
-    mp = mocker.patch(
-        'pqueens.models.simulation_model.SimulationModel.from_config_create_model',
-        return_value='dummy_model',
-    )
-
-    mockinit = mocker.patch(
-        'pqueens.iterators.baci_lm_iterator.BaciLMIterator.__init__', return_value=None
-    )
-
-    BaciLMIterator.from_config_create_iterator(
-        config, iterator_name=iterator_name_cases, model=model_cases
-    )
-    if model_cases is None:
-        mp.assert_called_once_with('model', config)
-
-    mockinit.assert_called_once()
-
-    callargs = mockinit.call_args[1]
-
-    assert callargs['global_settings'] == {
-        'output_dir': 'output_path',
-        'experiment_name': 'experimentname',
-    }
-    # assert_called_once_with not possible because we need numpy array comparison
-    np.testing.assert_equal(callargs['initial_guess'], np.array([0.1, 0.2]))
-    assert callargs['jac_rel_step'] == 1e-05
-    assert callargs['jac_abs_step'] == 0.001
-    assert callargs['init_reg'] == 1.0
-    assert callargs['update_reg'] == 'grad'
-    assert callargs['convergence_tolerance'] == 1e-06
-    assert callargs['max_feval'] == 99
-    assert callargs['model'] == 'dummy_model'
-    assert callargs['result_description'] == OrderedDict(
-        [('write_results', True), ('plot_results', True)]
-    )
-    assert callargs.get('verbose_output') is None
-
-
-=======
->>>>>>> 50cf988e
 def test_model_evaluate(default_baci_lm_iterator, mocker):
     """TODO_doc."""
     mp = mocker.patch('pqueens.models.simulation_model.SimulationModel.evaluate', return_value=None)
