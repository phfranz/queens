--- conflicted
+++ resolved
@@ -5,10 +5,10 @@
 """
 
 import json
+import pickle
 from pathlib import Path
-import pickle
+
 import numpy as np
-
 import pytest
 
 from pqueens import run
@@ -101,15 +101,9 @@
         experiment_directory (LocalPath): Experiment directory depending on *singularity_bool*
         baci_elementary_effects_check_results (function): function to check the results
     """
-<<<<<<< HEAD
-    template = Path(inputdir, "baci_local_elementary_effects_template.json")
-    input_file = Path(experiment_directory, "elementary_effects_baci_local_invaaa.json")
+    template = Path(inputdir, "baci_local_elementary_effects_template.yml")
+    input_file = Path(experiment_directory, "elementary_effects_baci_local_invaaa.yml")
     third_party_input_file = Path(third_party_inputs, "baci_input_files", "invaaa_ee.dat")
-=======
-    template = os.path.join(inputdir, "baci_local_elementary_effects_template.yml")
-    input_file = os.path.join(experiment_directory, "elementary_effects_baci_local_invaaa.yml")
-    third_party_input_file = os.path.join(third_party_inputs, "baci_input_files", "invaaa_ee.dat")
->>>>>>> 96610ab5
     experiment_name = "ee_invaaa_local_singularity_" + json.dumps(singularity_bool)
 
     baci_release, post_drt_monitor, _, _ = baci_link_paths
