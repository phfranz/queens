--- conflicted
+++ resolved
@@ -58,15 +58,9 @@
             "post_process_options": [
                 "--field=structure --node=26 --start=1"
             ],
-<<<<<<< HEAD
-            "post_post": {
-                "post_post_approach_sel": "csv",
-                "post_file_name_identifier": "QoI*",
-=======
             "data_processor": {
                 "type": "csv",
-                "file_name_identifier": "QoI",
->>>>>>> aa60ea75
+                "file_name_identifier": "QoI*",
                 "file_options_dict": {
                     "delete_field_data": false,
                     "use_cols_lst": [1, 3],
