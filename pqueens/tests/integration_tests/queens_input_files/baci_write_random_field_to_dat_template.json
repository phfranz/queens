--- conflicted
+++ resolved
@@ -46,15 +46,9 @@
       "post_file_name_prefix_lst": [
         "QoI"
       ],
-<<<<<<< HEAD
-      "post_post": {
-        "post_post_approach_sel": "csv",
-        "post_file_name_identifier": "QoI*",
-=======
       "data_processor": {
         "type": "csv",
-        "file_name_identifier": "QoI",
->>>>>>> aa60ea75
+        "file_name_identifier": "QoI*",
         "file_options_dict": {
           "delete_field_data": false,
           "use_cols_lst": [
