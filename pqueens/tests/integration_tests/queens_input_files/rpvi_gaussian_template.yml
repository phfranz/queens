--- conflicted
+++ resolved
@@ -6,12 +6,6 @@
   type: rpvi
   model_name: model
   max_feval: 100000
-<<<<<<< HEAD
-=======
-  likelihood_gradient_method: {{ gradient_method }}
-  finite_difference_method: 2-point
-  finite_difference_step: 1.0e-05
->>>>>>> 7e2cc701
   n_samples_per_iter: 10
   score_function_bool: false
   variational_distribution:
@@ -50,16 +44,12 @@
   noise_type: fixed_variance
   noise_value: 1
   experimental_file_name_identifier: "*.csv"
-<<<<<<< HEAD
-  experimental_csv_data_base_dir: {experimental_data_path}
+  experimental_csv_data_base_dir: {{ experimental_data_path }}
 gradient_model:
-  type: {gradient_model_type}
+  type: {{ gradient_model_type }}
   forward_model_name: forward_model
   finite_difference_method: 2-point
   step_size: 1.0e-05
-=======
-  experimental_csv_data_base_dir: {{ experimental_data_path }}
->>>>>>> 7e2cc701
 forward_model:
   type: simulation_model
   interface_name: interface
