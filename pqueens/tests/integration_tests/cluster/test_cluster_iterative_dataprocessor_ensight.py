--- conflicted
+++ resolved
@@ -60,14 +60,10 @@
     path_to_post_processor = baci_cluster_paths["path_to_post_processor"]
 
     # unique experiment name
-<<<<<<< HEAD
-    experiment_name = f"test_{cluster}_remote_data_processor_ensight"
-=======
-    experiment_name = cluster + "_data_processor_ensight"
+    experiment_name = f"test_{cluster}_data_processor_ensight"
 
     template = pathlib.Path(inputdir, "baci_cluster_data_processor_ensight.json")
     input_file = pathlib.Path(tmpdir, "baci_cluster_data_processor_ensight.json")
->>>>>>> 32240a98
 
     # specific folder for this test
     baci_input_template_name = "invaaa_ee.dat"
