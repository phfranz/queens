"""TODO_doc."""

import os
import pickle
from pathlib import Path

import numpy as np
import pytest

from pqueens import run


def test_branin_gpy_surrogate(inputdir, tmpdir, expected_pdf):
    """Test case for GP based surrogate model."""
<<<<<<< HEAD
    run(Path(Path(inputdir, 'gpy_surrogate_branin.json')), Path(tmpdir))
=======
    run(Path(os.path.join(inputdir, 'gpy_surrogate_branin.yml')), Path(tmpdir))
>>>>>>> 96610ab5

    result_file = str(tmpdir) + '/' + 'xxx.pickle'
    with open(result_file, 'rb') as handle:
        results = pickle.load(handle)

    np.testing.assert_array_almost_equal(results["pdf_estimate"]["mean"], expected_pdf, decimal=4)


@pytest.fixture()
def expected_pdf():
    """TODO_doc."""
    pdf = [
        3.1776e-04,
        2.1679e-03,
        7.6932e-03,
        1.2928e-02,
        1.0083e-02,
        4.2060e-03,
        1.4365e-03,
        7.5351e-04,
        3.7115e-04,
        7.0949e-05,
    ]
    return np.array(pdf)<|MERGE_RESOLUTION|>--- conflicted
+++ resolved
@@ -12,11 +12,7 @@
 
 def test_branin_gpy_surrogate(inputdir, tmpdir, expected_pdf):
     """Test case for GP based surrogate model."""
-<<<<<<< HEAD
-    run(Path(Path(inputdir, 'gpy_surrogate_branin.json')), Path(tmpdir))
-=======
-    run(Path(os.path.join(inputdir, 'gpy_surrogate_branin.yml')), Path(tmpdir))
->>>>>>> 96610ab5
+    run(Path(Path(inputdir, 'gpy_surrogate_branin.yml')), Path(tmpdir))
 
     result_file = str(tmpdir) + '/' + 'xxx.pickle'
     with open(result_file, 'rb') as handle:
