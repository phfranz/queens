'''
Created on April 19th 2017
@author: jbi

'''

import unittest
import numpy as np
from scipy.stats import norm
from scipy.stats import beta

from pqueens.randomfields.univariate_field_generator_factory import (
    UniVarRandomFieldGeneratorFactory,
)


class TestRandomFieldGeneratorConstructionFactory(unittest.TestCase):
    def setUp(self):
        # setup some necessary variables to setup random field generators
        self.dimension = 1
        self.corrstruct = 'squared_exp'
        self.corr_length = 25
        self.energy_frac = 0.95
        self.field_bbox = np.array([-100, 100])
        self.marginal_pdf = norm(0, 1)
        self.num_terms_per_dim = 120
        self.total_terms = 120
        self.loc = [0, 10, 25, 100]
        self.seed = 42

    def test_construction_wrong_distribution(self):
        with self.assertRaises(RuntimeError):
            mystuff = UniVarRandomFieldGeneratorFactory.create_new_random_field_generator(
                beta(2, 4),
                self.dimension,
                self.corrstruct,
                self.corr_length,
                self.energy_frac,
                self.field_bbox,
                self.num_terms_per_dim,
                self.total_terms,
            )
            mystuff.gen_sample_gauss_field(10, np.array((4, 4)))

    def test_construction_wrong_covariance(self):
        with self.assertRaises(RuntimeError):
            mystuff = UniVarRandomFieldGeneratorFactory.create_new_random_field_generator(
                self.marginal_pdf,
                self.dimension,
                'weird_stuff',
                self.corr_length,
                self.energy_frac,
                self.field_bbox,
                self.num_terms_per_dim,
                self.total_terms,
            )
            mystuff.gen_sample_gauss_field(10, np.array((4, 4)))

    def test_construction_wrong_dimension(self):
        with self.assertRaises(ValueError):
            mystuff = UniVarRandomFieldGeneratorFactory.create_new_random_field_generator(
                self.marginal_pdf,
                4,  # should throw error
                self.corrstruct,
                self.corr_length,
                self.energy_frac,
                self.field_bbox,
                self.num_terms_per_dim,
                self.total_terms,
            )
        with self.assertRaises(ValueError):
            mystuff = UniVarRandomFieldGeneratorFactory.create_new_random_field_generator(
                self.marginal_pdf,
                4,  # should throw error
                'exp',
                self.corr_length,
                self.energy_frac,
                self.field_bbox,
                self.num_terms_per_dim,
                self.total_terms,
            )


class TestRandomFieldGeneratorFourierConstruction(unittest.TestCase):
    def setUp(self):
        # setup some necessary variables to setup random field generators
        self.dimension = 1
        self.corrstruct = 'squared_exp'
        self.corr_length = 25
        self.energy_frac = 0.95
        self.field_bbox = np.array([-100, 100])
        self.marginal_pdf = norm(0, 1)
        self.num_terms_per_dim = 120
        self.total_terms = 120
        self.loc = [0, 10, 25, 100]
        self.seed = 42

<<<<<<< HEAD
    # raise RuntimeError('field bounding box must be size {} and not {}'.format(self.spatial_dim*2,san_check_bbox[0]))
=======
    # raise RuntimeError('field bounding box must be size {} and not {}'.format(
    # self.spatial_dim*2,san_check_bbox[0]))
>>>>>>> 75968aee
    def test_construction_boundingbox_dimension(self):
        with self.assertRaises(ValueError):
            mystuff = UniVarRandomFieldGeneratorFactory.create_new_random_field_generator(
                self.marginal_pdf,
                self.dimension,
                self.corrstruct,
                self.corr_length,
                self.energy_frac,
                np.array([100, 100, 100]),
                self.num_terms_per_dim,
                self.total_terms,
            )

    # raise ValueError('energy fraction must be between 0 and 1.')
    def test_construction_wrong_engergy_frac(self):
        with self.assertRaises(ValueError):
            mystuff = UniVarRandomFieldGeneratorFactory.create_new_random_field_generator(
                self.marginal_pdf,
                self.dimension,
                self.corrstruct,
                self.corr_length,
                1.1,
                self.field_bbox,
                self.num_terms_per_dim,
                self.total_terms,
            )

            mystuff = UniVarRandomFieldGeneratorFactory.create_new_random_field_generator(
                self.marginal_pdf,
                self.dimension,
                self.corrstruct,
                self.corr_length,
                -1.1,
                self.field_bbox,
                self.num_terms_per_dim,
                self.total_terms,
            )
            mystuff.gen_sample_gauss_field(10, np.array((4, 4)))

    # raise ValueError('correlation length must smaller than
    def test_construction_correlation_length_to_long(self):
        with self.assertRaises(ValueError):
            mystuff = UniVarRandomFieldGeneratorFactory.create_new_random_field_generator(
                self.marginal_pdf,
                self.dimension,
                self.corrstruct,
                71,
                self.energy_frac,
                self.field_bbox,
                self.num_terms_per_dim,
                self.total_terms,
            )

    # raise RuntimeError('Error: correlation length must be positive')
    def test_construction_correlation_length_negative(self):
        with self.assertRaises(ValueError):
            mystuff = UniVarRandomFieldGeneratorFactory.create_new_random_field_generator(
                self.marginal_pdf,
                self.dimension,
                self.corrstruct,
                -10,
                self.energy_frac,
                self.field_bbox,
                self.num_terms_per_dim,
                self.total_terms,
            )


class TestRandomFieldGeneratorKLEConstruction(unittest.TestCase):
    def setUp(self):
        # setup some necessary variables to setup random field generators
        self.dimension = 1
        self.corrstruct = 'exp'
        self.corr_length = 25
        self.energy_frac = 0.95
        self.field_bbox = np.array([-100, 100])
        self.marginal_pdf = norm(0, 1)
        self.num_terms_per_dim = 120
        self.total_terms = 120
        self.loc = [0, 10, 25, 100]
        self.seed = 42

<<<<<<< HEAD
    # raise RuntimeError('field bounding box must be size {} and not {}'.format(self.spatial_dim*2,san_check_bbox[0]))
=======
    # raise RuntimeError('field bounding box must be size {} and not {}'.format(
    # self.spatial_dim*2,san_check_bbox[0]))
>>>>>>> 75968aee
    def test_construction_boundingbox_dimension(self):
        with self.assertRaises(ValueError):
            mystuff = UniVarRandomFieldGeneratorFactory.create_new_random_field_generator(
                self.marginal_pdf,
                self.dimension,
                self.corrstruct,
                self.corr_length,
                self.energy_frac,
                np.array([-100, 100, 100]),
                self.num_terms_per_dim,
                self.total_terms,
            )

    # raise RuntimeError Number of terms in KLE expansion is too large. '
    def test_num_expansion_terms(self):
        with self.assertRaises(ValueError):
            mystuff = UniVarRandomFieldGeneratorFactory.create_new_random_field_generator(
                self.marginal_pdf,
                2,
                self.corrstruct,
                self.corr_length,
                self.energy_frac,
                np.array([-100, 100, -100, 100]),
                10,
                120,
            )

    # raise ValueError('energy fraction must be between 0 and 1.')
    def test_construction_wrong_engergy_frac(self):
        with self.assertRaises(ValueError):
            mystuff = UniVarRandomFieldGeneratorFactory.create_new_random_field_generator(
                self.marginal_pdf,
                self.dimension,
                self.corrstruct,
                self.corr_length,
                1.1,
                self.field_bbox,
                self.num_terms_per_dim,
                self.total_terms,
            )

            mystuff = UniVarRandomFieldGeneratorFactory.create_new_random_field_generator(
                self.marginal_pdf,
                self.dimension,
                self.corrstruct,
                self.corr_length,
                -1.1,
                self.field_bbox,
                self.num_terms_per_dim,
                self.total_terms,
            )
            mystuff.gen_sample_gauss_field(10, np.array((4, 4)))

    # raise RuntimeError('Error: correlation length must be positive')
    def test_construction_correlation_length_negative(self):
        with self.assertRaises(ValueError):
            mystuff = UniVarRandomFieldGeneratorFactory.create_new_random_field_generator(
                self.marginal_pdf,
                self.dimension,
                self.corrstruct,
                -10,
                self.energy_frac,
                self.field_bbox,
                self.num_terms_per_dim,
                self.total_terms,
            )


if __name__ == '__main__':
    unittest.main()<|MERGE_RESOLUTION|>--- conflicted
+++ resolved
@@ -95,12 +95,8 @@
         self.loc = [0, 10, 25, 100]
         self.seed = 42
 
-<<<<<<< HEAD
-    # raise RuntimeError('field bounding box must be size {} and not {}'.format(self.spatial_dim*2,san_check_bbox[0]))
-=======
     # raise RuntimeError('field bounding box must be size {} and not {}'.format(
     # self.spatial_dim*2,san_check_bbox[0]))
->>>>>>> 75968aee
     def test_construction_boundingbox_dimension(self):
         with self.assertRaises(ValueError):
             mystuff = UniVarRandomFieldGeneratorFactory.create_new_random_field_generator(
@@ -183,12 +179,8 @@
         self.loc = [0, 10, 25, 100]
         self.seed = 42
 
-<<<<<<< HEAD
-    # raise RuntimeError('field bounding box must be size {} and not {}'.format(self.spatial_dim*2,san_check_bbox[0]))
-=======
     # raise RuntimeError('field bounding box must be size {} and not {}'.format(
     # self.spatial_dim*2,san_check_bbox[0]))
->>>>>>> 75968aee
     def test_construction_boundingbox_dimension(self):
         with self.assertRaises(ValueError):
             mystuff = UniVarRandomFieldGeneratorFactory.create_new_random_field_generator(
